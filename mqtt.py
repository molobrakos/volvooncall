--- conflicted
+++ resolved
@@ -300,13 +300,9 @@
         pid=getpid())
 
     mqtt_config = read_mqtt_config()
-<<<<<<< HEAD
-    mqtt = paho.Client(client_id=client_id, clean_session=clean_session)
-=======
 
     mqtt = paho.Client(client_id=client_id,
                        clean_session=False)
->>>>>>> 8b90098e
     mqtt.username_pw_set(username=mqtt_config['username'],
                          password=mqtt_config['password'])
     mqtt.tls_set(certs.where())
