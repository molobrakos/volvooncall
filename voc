#!/usr/bin/env python3
# -*- mode: python; coding: utf-8 -*-
"""
Retrieve information from VOC

Usage:
  voc (-h | --help)
  voc --version
  voc [-v|-vv] [options] list
  voc [-v|-vv] [options] status
  voc [-v|-vv] [options] trips (--pretty|--json|--csv)
  voc [-v|-vv] [options] owntracks
  voc [-v|-vv] [options] print [<attribute>]
  voc [-v|-vv] [options] (lock | unlock)
  voc [-v|-vv] [options] heater (start | stop)
  voc [-v|-vv] [options] engine (start | stop)
  voc [-v|-vv] [options] honk_and_blink
  voc [-v|-vv] [options] call <method>
  voc [-v|-vv] [options] mqtt
  voc [-v|-vv] [options] dashboard

Options:
  -u <username>         VOC username
  -p <password>         VOC password
  -r <region>           VOC region (na, cn, etc.)
  -s <url>              VOC service URL
  -i <vin>              Vehicle VIN or registration number
  -g                    Geolocate position
  --owntracks_key=<key> Owntracks encryption password
  -I <interval>         Polling interval (seconds) [default: 300]
  -h --help             Show this message
  -v,-vv                Increase verbosity
  --scandinavian_miles  Report using Scandinavian miles instead of km ISO unit
  --version             Show version
"""

import docopt
import logging
from time import time
from json import dumps as to_json
from sys import stderr
from collections import OrderedDict
from volvooncall import (__version__, read_credentials, Connection, json_serialize, owntracks_encrypt)

_LOGGER = logging.getLogger(__name__)

LOGFMT = "%(asctime)s %(levelname)5s (%(threadName)s) [%(name)s] %(message)s"
DATEFMT = "%y-%m-%d %H:%M.%S"


def lookup_position(lat, lon):
    try:
        import ssl
        import certifi
        import geopy.geocoders
        from geopy.geocoders import Nominatim
<<<<<<< HEAD

        geopy.geocoders.options.default_ssl_context = ssl.create_default_context(cafile=certifi.where())
        geopy.geocoders.options.default_timeout = 10
        geopy.geocoders.options.default_user_agent='volvooncall/%s' % __version__
        geolocator = Nominatim()
        # geolocator = Nominatim(user_agent='volvooncall/%s' % __version__, timeout=10)
=======
        geolocator = Nominatim(user_agent='volvooncall/%s' % __version__,
                               timeout=10,
                               ssl_context=ssl.create_default_context(cafile=certifi.where()))
>>>>>>> b13a4b2b
        return geolocator.reverse((lat, lon))
    except ImportError:
        _LOGGER.warning('geopy or certifi not installed. position lookup not available')

def print_vehicle(vehicle, geolocate=False):
    s = '%s %dkm' % (
        vehicle,
        vehicle.odometer / 1000)

    if vehicle.fuel_amount_level:
        s += ' (fuel %s%% %skm)' % (
            vehicle.fuel_amount_level,
            vehicle.distance_to_empty)

    print(s)
    try:
        lat, lon = (vehicle.position['latitude'],
                    vehicle.position['longitude'])
        pos = lookup_position(lat, lon) if geolocate else None
        if pos:
            print('    position: %.14f,%.14f (%s)' % (lat, lon, pos.address))
        else:
            print('    position: %.14f,%.14f' % (lat, lon))
    except AttributeError:
        pass

    print('    locked: %s' % ('yes' if vehicle.is_locked else 'no'))
    print('    heater: %s' % ('on' if vehicle.is_heater_on else 'off'))


def main():
    """Command line interface."""
    args = docopt.docopt(__doc__,
                         version=__version__)

    log_level = [logging.ERROR, logging.INFO, logging.DEBUG][args['-v']]

    try:
        import coloredlogs
        coloredlogs.install(level=log_level,
                            stream=stderr,
                            datefmt=DATEFMT,
                            fmt=LOGFMT)
    except ImportError:
        _LOGGER.debug("no colored logs. pip install coloredlogs?")
        logging.basicConfig(level=log_level,
                            stream=stderr,
                            datefmt=DATEFMT,
                            format=LOGFMT)

    credentials = read_credentials()

    if args['-u'] and args['-p']:
        credentials.update(username=args['-u'],
                           password=args['-p'])
    if args['-r']:
        credentials.update(region = args['-r'])
    if args['-s']:
        credentials.update(service_url = args['-s'])
    if args['-I']:
        credentials.update(interval = args['-I'])
    if args['--owntracks_key']:
        credentials.update(
            owntracks_key = args['--owntracks_key'])
    if args['--scandinavian_miles']:
        credentials.update(
            scandinavian_miles = args['--scandinavian_miles'])

    try:
        connection = Connection(**credentials)
    except TypeError:
        exit('Could not read credentials and none supplied.')

    connection.update() or exit('Could not connect to the server.')

    if args['list']:
        for vehicle in connection.vehicles:
            print(vehicle)
            exit()

    if args['-i']:
        vehicle = connection.vehicle(args['-i'])
    else:
        vehicle = next(connection.vehicles, None)

    if not vehicle:
        exit('Vehicle not found')

    if args['status']:
        print_vehicle(vehicle, args['-g'])
    elif args['trips']:
        if args['--json']:
            print(to_json(vehicle.trips, indent=4, default=json_serialize))
        else:
            for trip in vehicle.trips['trips']:
                print('%.19s %20.20s %-10.10s %.19s %10.10s %-10.10s' % (
                    trip['tripDetails'][0]['startTime'],
                    trip['tripDetails'][0]['startPosition']['streetAddress'],
                    trip['tripDetails'][0]['startPosition']['city'],
                    trip['tripDetails'][0]['endTime'],
                    trip['tripDetails'][0]['endPosition']['streetAddress'],
                    trip['tripDetails'][0]['endPosition']['city']))

    elif args['print']:
        attr = args['<attribute>']
        if attr:
            if not attr in vehicle.properties:
                exit('unknown attribute')
            print(vehicle.properties[attr])
        else:
            print(vehicle.json)
    elif args['owntracks']:
        msg = to_json(
            dict(_type='location',
                 tid='volvo',
                 t='p',
                 lat=vehicle.position['latitude'],
                 lon=vehicle.position['longitude'],
                 acc=1,
                 tst=int(time()),
                 _vehicle=OrderedDict(sorted(vehicle.properties.items()))),
            indent=4, default=json_serialize)
        key = credentials.get('owntracks_key')
        if key:
            msg = to_json(
                dict(_type='encrypted',
                     data=owntracks_encrypt(msg, key)))
        print(msg)
    elif args['heater']:
        if args['start']:
            vehicle.start_heater()
        else:
            vehicle.stop_heater()
    elif args['engine']:
        if args['start']:
            vehicle.start_engine()
        else:
            vehicle.stop_engine()
    elif args['lock']:
        vehicle.lock()
    elif args['unlock']:
        vehicle.unlock()
    elif args['honk_and_blink']:
        vehicle.honk_and_blink()
    elif args['dashboard']:
        from dashboard import Dashboard
        dashboard = Dashboard(vehicle, credentials)
        for instrument in dashboard.instruments:
            print(f'{instrument}: {instrument.str_state}')
    elif args['call']:
        vehicle.call(args['<method>'])
    elif args['mqtt']:
        from mqtt import run
        run(connection, credentials)


if __name__ == '__main__':
   main()<|MERGE_RESOLUTION|>--- conflicted
+++ resolved
@@ -54,18 +54,9 @@
         import certifi
         import geopy.geocoders
         from geopy.geocoders import Nominatim
-<<<<<<< HEAD
-
-        geopy.geocoders.options.default_ssl_context = ssl.create_default_context(cafile=certifi.where())
-        geopy.geocoders.options.default_timeout = 10
-        geopy.geocoders.options.default_user_agent='volvooncall/%s' % __version__
-        geolocator = Nominatim()
-        # geolocator = Nominatim(user_agent='volvooncall/%s' % __version__, timeout=10)
-=======
         geolocator = Nominatim(user_agent='volvooncall/%s' % __version__,
                                timeout=10,
                                ssl_context=ssl.create_default_context(cafile=certifi.where()))
->>>>>>> b13a4b2b
         return geolocator.reverse((lat, lon))
     except ImportError:
         _LOGGER.warning('geopy or certifi not installed. position lookup not available')
